--- conflicted
+++ resolved
@@ -12,11 +12,7 @@
 	carvel.dev/ytt v0.48.0 // indirect
 	github.com/cenkalti/backoff/v4 v4.3.0 // indirect
 	github.com/fatih/color v1.18.0 // indirect
-<<<<<<< HEAD
-	github.com/goccy/go-yaml v1.15.13 // indirect
-=======
 	github.com/goccy/go-yaml v1.15.15 // indirect
->>>>>>> 48e291b7
 	github.com/hashicorp/errwrap v1.1.0 // indirect
 	github.com/hashicorp/go-multierror v1.1.1 // indirect
 	github.com/hashicorp/go-version v1.7.0 // indirect
@@ -27,16 +23,8 @@
 	github.com/zoncoen/query-go v1.3.2 // indirect
 	github.com/zoncoen/query-go/extractor/yaml v0.2.2 // indirect
 	golang.org/x/mod v0.22.0 // indirect
-<<<<<<< HEAD
-	golang.org/x/net v0.33.0 // indirect
-	golang.org/x/sys v0.28.0 // indirect
-	golang.org/x/text v0.21.0 // indirect
-	google.golang.org/grpc v1.69.2 // indirect
-	google.golang.org/protobuf v1.36.1 // indirect
-=======
 	golang.org/x/net v0.34.0 // indirect
 	golang.org/x/sys v0.29.0 // indirect
 	google.golang.org/grpc v1.70.0 // indirect
 	google.golang.org/protobuf v1.36.4 // indirect
->>>>>>> 48e291b7
 )