--- conflicted
+++ resolved
@@ -6,13 +6,8 @@
 
 require (
 	github.com/zoncoen/scenarigo v0.17.3
-<<<<<<< HEAD
-	google.golang.org/grpc v1.69.2
-	google.golang.org/protobuf v1.36.1
-=======
 	google.golang.org/grpc v1.70.0
 	google.golang.org/protobuf v1.36.4
->>>>>>> 48e291b7
 )
 
 require github.com/stretchr/testify v1.9.0 // indirect
@@ -21,11 +16,7 @@
 	carvel.dev/ytt v0.48.0 // indirect
 	github.com/cenkalti/backoff/v4 v4.3.0 // indirect
 	github.com/fatih/color v1.18.0 // indirect
-<<<<<<< HEAD
-	github.com/goccy/go-yaml v1.15.13 // indirect
-=======
 	github.com/goccy/go-yaml v1.15.15 // indirect
->>>>>>> 48e291b7
 	github.com/hashicorp/errwrap v1.1.0 // indirect
 	github.com/hashicorp/go-multierror v1.1.1 // indirect
 	github.com/hashicorp/go-version v1.7.0 // indirect
@@ -36,15 +27,8 @@
 	github.com/zoncoen/query-go v1.3.2 // indirect
 	github.com/zoncoen/query-go/extractor/yaml v0.2.2 // indirect
 	golang.org/x/mod v0.22.0 // indirect
-<<<<<<< HEAD
-	golang.org/x/net v0.33.0 // indirect
-	golang.org/x/sys v0.28.0 // indirect
-	golang.org/x/text v0.21.0 // indirect
-	google.golang.org/genproto/googleapis/rpc v0.0.0-20241015192408-796eee8c2d53 // indirect
-=======
 	golang.org/x/net v0.34.0 // indirect
 	golang.org/x/sys v0.29.0 // indirect
 	golang.org/x/text v0.21.0 // indirect
 	google.golang.org/genproto/googleapis/rpc v0.0.0-20241202173237-19429a94021a // indirect
->>>>>>> 48e291b7
 )